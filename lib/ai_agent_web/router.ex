--- conflicted
+++ resolved
@@ -22,11 +22,8 @@
     get("/", PageController, :home)
     get("/login", LoginController, :index)
     delete("/logout", AuthController, :logout)
-<<<<<<< HEAD
     get("/health", HealthController, :check)
-=======
     get("/setup/hubspot", SetupController, :hubspot)
->>>>>>> 802a833f
   end
 
   scope "/", AiAgentWeb do
