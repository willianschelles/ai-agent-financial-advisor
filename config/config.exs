# This file is responsible for configuring your application
# and its dependencies with the aid of the Config module.
#
# This configuration file is loaded before any dependency and
# is restricted to this project.

# General application configuration
import Config

config :ai_agent,
  ecto_repos: [AiAgent.Repo],
  generators: [timestamp_type: :utc_datetime]

# Configure pgvector
config :ai_agent, AiAgent.Repo, types: AiAgent.PostgresTypes

# Configures the endpoint
config :ai_agent, AiAgentWeb.Endpoint,
  url: [host: "localhost"],
  adapter: Bandit.PhoenixAdapter,
  render_errors: [
    formats: [html: AiAgentWeb.ErrorHTML, json: AiAgentWeb.ErrorJSON],
    layout: false
  ],
  pubsub_server: AiAgent.PubSub,
  live_view: [signing_salt: "LTL1uBk2"]

# Configures the mailer
#
# By default it uses the "Local" adapter which stores the emails
# locally. You can see the emails in your browser, at "/dev/mailbox".
#
# For production it's recommended to configure a different adapter
# at the `config/runtime.exs`.
config :ai_agent, AiAgent.Mailer, adapter: Swoosh.Adapters.Local

# Configure esbuild (the version is required)
config :esbuild,
  version: "0.17.11",
  ai_agent: [
    args:
      ~w(js/app.js --bundle --target=es2017 --outdir=../priv/static/assets --external:/fonts/* --external:/images/*),
    cd: Path.expand("../assets", __DIR__),
    env: %{"NODE_PATH" => Path.expand("../deps", __DIR__)}
  ]

# Configure tailwind (the version is required)
config :tailwind,
  version: "3.4.3",
  ai_agent: [
    args: ~w(
      --config=tailwind.config.js
      --input=css/app.css
      --output=../priv/static/assets/app.css
    ),
    cd: Path.expand("../assets", __DIR__)
  ]

# Configures Elixir's Logger
config :logger, :console,
  format: "$time $metadata[$level] $message\n",
  metadata: [:request_id]

# Use Jason for JSON parsing in Phoenix
config :phoenix, :json_library, Jason

## AI agentic specifics
config :ai_agent, Oban,
  repo: AiAgent.Repo,
  plugins: [Oban.Plugins.Pruner],
  queues: [default: 10]

# OAuth
config :ueberauth, Ueberauth,
  providers: [
    google: {
      Ueberauth.Strategy.Google,
      [
        default_scope:
          "email profile https://www.googleapis.com/auth/userinfo.email https://www.googleapis.com/auth/calendar.events https://www.googleapis.com/auth/gmail.send https://www.googleapis.com/auth/pubsub https://www.googleapis.com/auth/gmail.readonly https://www.googleapis.com/auth/gmail.compose https://mail.google.com/ https://www.googleapis.com/auth/gmail.modify https://www.googleapis.com/auth/gmail.insert"
      ]
    },
    hubspot: {
      HubspotAuth.HubspotStrategy,
      [
        oauth2_module: HubspotAuth.HubspotOAuth
        # Add any other strategy options here
      ]
      # [
      #   client_id: System.get_env("HUBSPOT_CLIENT_ID"),
      #   client_secret: System.get_env("HUBSPOT_CLIENT_SECRET"),
      #   redirect_uri:
      #     System.get_env("HUBSPOT_REDIRECT_URI") || "http://localhost:4000/auth/hubspot/callback",
      #   default_scope: "oauth crm.objects.contacts.read crm.objects.contacts.write"
      # ]
    }
  ]

config :ueberauth, Ueberauth.Strategy.Google.OAuth,
  client_id: System.get_env("GOOGLE_CLIENT_ID"),
  client_secret: System.get_env("GOOGLE_CLIENT_SECRET")

config :ueberauth, HubspotAuth.HubspotOAuth,
  client_id: System.get_env("HUBSPOT_CLIENT_ID"),
  client_secret: System.get_env("HUBSPOT_CLIENT_SECRET"),
  redirect_uri: System.get_env("HUBSPOT_REDIRECT_URI") ||
<<<<<<< HEAD
                    "http://localhost:4000/auth/hubspot/callback",
=======
                   "http://localhost:4000/auth/hubspot/callback",
>>>>>>> 469176bc
  site: "https://api.hubapi.com",
  authorize_url: "https://app.hubspot.com/oauth/authorize",
  token_url: "https://api.hubapi.com/oauth/v1/token"



# Import environment specific config. This must remain at the bottom
# of this file so it overrides the configuration defined above.
import_config "#{config_env()}.exs"<|MERGE_RESOLUTION|>--- conflicted
+++ resolved
@@ -104,11 +104,7 @@
   client_id: System.get_env("HUBSPOT_CLIENT_ID"),
   client_secret: System.get_env("HUBSPOT_CLIENT_SECRET"),
   redirect_uri: System.get_env("HUBSPOT_REDIRECT_URI") ||
-<<<<<<< HEAD
-                    "http://localhost:4000/auth/hubspot/callback",
-=======
                    "http://localhost:4000/auth/hubspot/callback",
->>>>>>> 469176bc
   site: "https://api.hubapi.com",
   authorize_url: "https://app.hubspot.com/oauth/authorize",
   token_url: "https://api.hubapi.com/oauth/v1/token"
